/* This Source Code Form is subject to the terms of the Mozilla Public
 * License, v. 2.0. If a copy of the MPL was not distributed with this
 * file, You can obtain one at http://mozilla.org/MPL/2.0/. */
/**
 * @author Mario Pastorelli
 */
import java.io.{ OutputStream, PrintStream }
import java.nio.file.{ Files, Path }

import scala.annotation.tailrec
import scala.reflect.ClassTag

import com.typesafe.config.{ Config => TypesafeConfig, _ }
import pureconfig.ConfigConvert.improveFailures
import pureconfig.ConvertHelpers._
import pureconfig.backend.ConfigFactoryWrapper._
import pureconfig.backend.PathUtil._
import pureconfig.error._

package object pureconfig {

  // retrieves a value from a namespace, returning a failure if:
  //   - one of the parent keys doesn't exist or isn't an object;
  //   - `allowNullLeaf` is false and the leaf key doesn't exist.
  private[this] def getValue(conf: TypesafeConfig, namespace: String, allowNullLeaf: Boolean): Either[ConfigReaderFailures, ConfigValue] = {
    @tailrec def getValue(cv: ConfigValue, path: List[String], curr: List[String]): Either[ConfigReaderFailures, ConfigValue] = {
      (cv, path) match {
        case (_, Nil) => Right(cv)

        case (co: ConfigObject, key :: remaining) =>
          co.get(key) match {
            case null if remaining.nonEmpty || !allowNullLeaf =>
              fail(KeyNotFound(joinPath((key :: curr).reverse), ConfigValueLocation(cv.origin()), Set.empty))
            case childCv =>
              getValue(childCv, remaining, key :: curr)
          }

        case _ => fail(WrongType(
          cv.valueType, Set(ConfigValueType.OBJECT), ConfigValueLocation(cv.origin()), joinPath(curr.reverse)))
      }
    }

    // we're not expecting any exception here, this `try` is just for extra safety
    try getValue(conf.root(), splitPath(namespace), Nil) catch {
      case ex: ConfigException => fail(ThrowableFailure(ex, ConfigValueLocation(ex.origin()), ""))
    }
  }

  // loads a value from a config in a given namespace. All `loadConfig` methods _must_ use this method to get correct
  // namespace handling, both in the values to load and in the error messages.
  private[this] def loadValue[A](conf: TypesafeConfig, namespace: String)(implicit reader: ConfigReader[A]): Either[ConfigReaderFailures, A] = {
    getValue(conf, namespace, reader.isInstanceOf[AllowMissingKey]).right.flatMap { cv =>
      if (namespace.isEmpty) reader.from(cv)
      else improveFailures(reader.from(cv), namespace, ConfigValueLocation(conf.root()))
    }
  }

  /**
   * Load a configuration of type `Config` from the standard configuration files
   *
   * @return A `Success` with the configuration if it is possible to create an instance of type
   *         `Config` from the configuration files, else a `Failure` with details on why it
   *         isn't possible
   */
<<<<<<< HEAD
  def loadConfig[Config](implicit reader: Derivation[ConfigReader[Config]]): Either[ConfigReaderFailures, Config] = {
    for {
      _ <- invalidateCaches().right
      rawConfig <- load().right
      config <- loadConfig[Config](rawConfig).right
    } yield config
  }

  private[this] def getConfigSafe(conf: TypesafeConfig, namespace: String): Either[ConfigReaderFailures, TypesafeConfig] = {
    try Right(conf.getConfig(namespace)) catch {
      case ex: ConfigException.Missing =>
        Left(ConfigReaderFailures(KeyNotFound(namespace, ConfigValueLocation(ex.origin()), Set.empty)))
    }
  }
=======
  def loadConfig[Config: ConfigReader]: Either[ConfigReaderFailures, Config] =
    loadConfig("")
>>>>>>> 8ff6de5f

  /**
   * Load a configuration of type `Config` from the standard configuration files
   *
   * @param namespace the base namespace from which the configuration should be load
   * @return A `Success` with the configuration if it is possible to create an instance of type
   *         `Config` from the configuration files, else a `Failure` with details on why it
   *         isn't possible
   */
<<<<<<< HEAD
  def loadConfig[Config](namespace: String)(implicit reader: Derivation[ConfigReader[Config]]): Either[ConfigReaderFailures, Config] = {
=======
  def loadConfig[Config: ConfigReader](namespace: String): Either[ConfigReaderFailures, Config] = {
>>>>>>> 8ff6de5f
    for {
      _ <- invalidateCaches().right
      rawConfig <- load().right
      config <- loadValue[Config](rawConfig, namespace).right
    } yield config
  }

  /**
   * Load a configuration of type `Config` from the given file. Note that standard configuration
   * files are still loaded but can be overridden from the given configuration file
   *
   * @return A `Success` with the configuration if it is possible to create an instance of type
   *         `Config` from the configuration files, else a `Failure` with details on why it
   *         isn't possible
   */
<<<<<<< HEAD
  def loadConfig[Config](path: Path)(implicit reader: Derivation[ConfigReader[Config]]): Either[ConfigReaderFailures, Config] = {
    for {
      _ <- invalidateCaches().right
      rawConfig <- loadFile(path).right
      config <- loadConfig[Config](rawConfig).right
    } yield config
  }
=======
  def loadConfig[Config: ConfigReader](path: Path): Either[ConfigReaderFailures, Config] =
    loadConfig(path, "")
>>>>>>> 8ff6de5f

  /**
   * Load a configuration of type `Config` from the given file. Note that standard configuration
   * files are still loaded but can be overridden from the given configuration file
   *
   * @param namespace the base namespace from which the configuration should be load
   * @return A `Success` with the configuration if it is possible to create an instance of type
   *         `Config` from the configuration files, else a `Failure` with details on why it
   *         isn't possible
   */
<<<<<<< HEAD
  def loadConfig[Config](path: Path, namespace: String)(implicit reader: Derivation[ConfigReader[Config]]): Either[ConfigReaderFailures, Config] = {
=======
  def loadConfig[Config: ConfigReader](path: Path, namespace: String): Either[ConfigReaderFailures, Config] = {
>>>>>>> 8ff6de5f
    for {
      _ <- invalidateCaches().right
      rawConfig <- loadFile(path).right
      config <- loadValue[Config](rawConfig, namespace).right
    } yield config
  }

  /** Load a configuration of type `Config` from the given `Config` */
<<<<<<< HEAD
  def loadConfig[Config](conf: TypesafeConfig)(implicit reader: Derivation[ConfigReader[Config]]): Either[ConfigReaderFailures, Config] =
    reader.value.from(conf.root())

  /** Load a configuration of type `Config` from the given `Config` */
  def loadConfig[Config](conf: TypesafeConfig, namespace: String)(implicit reader: Derivation[ConfigReader[Config]]): Either[ConfigReaderFailures, Config] = {
    getConfigSafe(conf, namespace).right.flatMap { scopedConfig =>
      improveFailures[Config](reader.value.from(scopedConfig.root()), namespace, ConfigValueLocation(scopedConfig.root()))
    }
  }
=======
  def loadConfig[Config: ConfigReader](conf: TypesafeConfig): Either[ConfigReaderFailures, Config] =
    loadValue(conf, "")

  /** Load a configuration of type `Config` from the given `Config` */
  def loadConfig[Config: ConfigReader](conf: TypesafeConfig, namespace: String): Either[ConfigReaderFailures, Config] =
    loadValue(conf, namespace)
>>>>>>> 8ff6de5f

  /**
   * Load a configuration of type `Config` from the given `Config`, falling back to the default configuration
   *
   * @param conf Typesafe configuration to load
   * @return A `Success` with the configuration if it is possible to create an instance of type
   *         `Config` from the configuration files, else a `Failure` with details on why it
   *         isn't possible
   */
<<<<<<< HEAD
  def loadConfigWithFallback[Config](conf: TypesafeConfig)(implicit reader: Derivation[ConfigReader[Config]]): Either[ConfigReaderFailures, Config] = {
    for {
      _ <- invalidateCaches().right
      rawConfig <- load().right
      config <- loadConfig[Config](conf.withFallback(rawConfig)).right
    } yield config
  }
=======
  def loadConfigWithFallback[Config: ConfigReader](conf: TypesafeConfig): Either[ConfigReaderFailures, Config] =
    loadConfigWithFallback(conf, "")
>>>>>>> 8ff6de5f

  /**
   * Load a configuration of type `Config` from the given `Config`, falling back to the default configuration
   *
   * @param conf Typesafe configuration to load
   * @param namespace the base namespace from which the configuration should be load
   * @return A `Success` with the configuration if it is possible to create an instance of type
   *         `Config` from the configuration files, else a `Failure` with details on why it
   *         isn't possible
   */
<<<<<<< HEAD
  def loadConfigWithFallback[Config](conf: TypesafeConfig, namespace: String)(implicit reader: Derivation[ConfigReader[Config]]): Either[ConfigReaderFailures, Config] = {
=======
  def loadConfigWithFallback[Config: ConfigReader](conf: TypesafeConfig, namespace: String): Either[ConfigReaderFailures, Config] = {
>>>>>>> 8ff6de5f
    for {
      _ <- invalidateCaches().right
      rawConfig <- load().right
      config <- loadConfig[Config](conf.withFallback(rawConfig), namespace).right
    } yield config
  }

  private[this] def getResultOrThrow[Config](failuresOrResult: Either[ConfigReaderFailures, Config])(implicit ct: ClassTag[Config]): Config = {
    failuresOrResult match {
      case Right(config) => config
      case Left(failures) => throw new ConfigReaderException[Config](failures)
    }
  }

  /**
   * Load a configuration of type `Config` from the standard configuration files
   *
   * @return the configuration
   */
  @throws[ConfigReaderException[_]]
<<<<<<< HEAD
  def loadConfigOrThrow[Config](implicit reader: Derivation[ConfigReader[Config]], ct: ClassTag[Config]): Config = {
=======
  def loadConfigOrThrow[Config: ConfigReader: ClassTag]: Config = {
>>>>>>> 8ff6de5f
    getResultOrThrow(loadConfig[Config])
  }

  /**
   * Load a configuration of type `Config` from the standard configuration files
   *
   * @param namespace the base namespace from which the configuration should be load
   * @return the configuration
   */
  @throws[ConfigReaderException[_]]
<<<<<<< HEAD
  def loadConfigOrThrow[Config](namespace: String)(implicit reader: Derivation[ConfigReader[Config]], ct: ClassTag[Config]): Config = {
=======
  def loadConfigOrThrow[Config: ConfigReader: ClassTag](namespace: String): Config = {
>>>>>>> 8ff6de5f
    getResultOrThrow(loadConfig[Config](namespace))
  }

  /**
   * Load a configuration of type `Config` from the given file. Note that standard configuration
   * files are still loaded but can be overridden from the given configuration file
   *
   * @return the configuration
   */
  @throws[ConfigReaderException[_]]
<<<<<<< HEAD
  def loadConfigOrThrow[Config](path: Path)(implicit reader: Derivation[ConfigReader[Config]], ct: ClassTag[Config]): Config = {
=======
  def loadConfigOrThrow[Config: ConfigReader: ClassTag](path: Path): Config = {
>>>>>>> 8ff6de5f
    getResultOrThrow(loadConfig[Config](path))
  }

  /**
   * Load a configuration of type `Config` from the given file. Note that standard configuration
   * files are still loaded but can be overridden from the given configuration file
   *
   * @param namespace the base namespace from which the configuration should be load
   * @return the configuration
   */
  @throws[ConfigReaderException[_]]
<<<<<<< HEAD
  def loadConfigOrThrow[Config](path: Path, namespace: String)(implicit reader: Derivation[ConfigReader[Config]], ct: ClassTag[Config]): Config = {
=======
  def loadConfigOrThrow[Config: ConfigReader: ClassTag](path: Path, namespace: String): Config = {
>>>>>>> 8ff6de5f
    getResultOrThrow(loadConfig[Config](path, namespace))
  }

  /**
   * Load a configuration of type `Config` from the given `Config`
   *
   * @param conf Typesafe configuration to load
   * @return the configuration
   */
  @throws[ConfigReaderException[_]]
<<<<<<< HEAD
  def loadConfigOrThrow[Config](conf: TypesafeConfig)(implicit reader: Derivation[ConfigReader[Config]], ct: ClassTag[Config]): Config = {
=======
  def loadConfigOrThrow[Config: ConfigReader: ClassTag](conf: TypesafeConfig): Config = {
>>>>>>> 8ff6de5f
    getResultOrThrow(loadConfig[Config](conf))
  }

  /**
   * Load a configuration of type `Config` from the given `Config`
   *
   * @param conf Typesafe configuration to load
   * @param namespace the base namespace from which the configuration should be load
   * @return the configuration
   */
  @throws[ConfigReaderException[_]]
<<<<<<< HEAD
  def loadConfigOrThrow[Config](conf: TypesafeConfig, namespace: String)(implicit reader: Derivation[ConfigReader[Config]], ct: ClassTag[Config]): Config = {
=======
  def loadConfigOrThrow[Config: ConfigReader: ClassTag](conf: TypesafeConfig, namespace: String): Config = {
>>>>>>> 8ff6de5f
    getResultOrThrow(loadConfig[Config](conf, namespace))
  }

  /**
   * Load a configuration of type `Config` from the given `Config`, falling back to the default configuration
   *
   * @param conf Typesafe configuration to load
   * @return the configuration
   */
  @throws[ConfigReaderException[_]]
<<<<<<< HEAD
  def loadConfigWithFallbackOrThrow[Config](conf: TypesafeConfig)(implicit reader: Derivation[ConfigReader[Config]], ct: ClassTag[Config]): Config = {
=======
  def loadConfigWithFallbackOrThrow[Config: ConfigReader: ClassTag](conf: TypesafeConfig): Config = {
>>>>>>> 8ff6de5f
    getResultOrThrow(loadConfigWithFallback[Config](conf))
  }

  /**
   * Load a configuration of type `Config` from the given `Config`, falling back to the default configuration
   *
   * @param conf Typesafe configuration to load
   * @param namespace the base namespace from which the configuration should be load
   * @return the configuration
   */
  @throws[ConfigReaderException[_]]
<<<<<<< HEAD
  def loadConfigWithFallbackOrThrow[Config](conf: TypesafeConfig, namespace: String)(implicit reader: Derivation[ConfigReader[Config]], ct: ClassTag[Config]): Config = {
=======
  def loadConfigWithFallbackOrThrow[Config: ConfigReader: ClassTag](conf: TypesafeConfig, namespace: String): Config = {
>>>>>>> 8ff6de5f
    getResultOrThrow(loadConfigWithFallback[Config](conf, namespace))
  }

  /**
   * Save the given configuration into a property file
   *
   * @param conf The configuration to save
   * @param outputPath Where to write the configuration
   * @param overrideOutputPath Override the path if it already exists
   */
  @throws[IllegalArgumentException]
  def saveConfigAsPropertyFile[Config: ConfigWriter](conf: Config, outputPath: Path, overrideOutputPath: Boolean = false): Unit = {
    if (!overrideOutputPath && Files.isRegularFile(outputPath)) {
      throw new IllegalArgumentException(s"Cannot save configuration in file '$outputPath' because it already exists")
    }
    if (Files isDirectory outputPath) {
      throw new IllegalArgumentException(s"Cannot save configuration in file '$outputPath' because it already exists and is a directory")
    }

    saveConfigToStream(conf, Files.newOutputStream(outputPath))
  }

  /**
   * Writes the configuration to the output stream and closes the stream
   *
   * @param conf The configuration to write
   * @param outputStream The stream in which the configuration should be written
   */
  def saveConfigToStream[Config](conf: Config, outputStream: OutputStream)(implicit writer: ConfigWriter[Config]): Unit = {
    val printOutputStream = new PrintStream(outputStream)
    val rawConf = writer.to(conf)
    printOutputStream.print(rawConf.render())
    printOutputStream.close()
  }

  /**
   * Loads `files` in order, allowing values in later files to backstop missing values from prior, and converts them into a `Config`.
   *
   * This is a convenience method which enables having default configuration which backstops local configuration.
   *
   * Note: If an element of `files` references a file which doesn't exist or can't be read, it will silently be ignored.
   *
   * @param files Files ordered in decreasing priority containing part or all of a `Config`. Must not be empty.
   */
  def loadConfigFromFiles[Config: ConfigReader](files: Traversable[Path]): Either[ConfigReaderFailures, Config] = {
    if (files.isEmpty) {
      ConfigConvert.failWithThrowable[Config](new IllegalArgumentException("The config files to load must not be empty."))(None)
    } else {
      files
        .map(parseFile)
        .foldLeft[Either[ConfigReaderFailures, Seq[TypesafeConfig]]](Right(Seq())) {
          case (c1, Left(failures)) if failures.toList.exists(_.isInstanceOf[CannotReadFile]) => c1
          case (c1, c2) => ConfigConvert.combineResults(c1, c2)(_ :+ _)
        }
        .right.map(_.reduce(_.withFallback(_)).resolve)
        .right.flatMap(loadConfig[Config])
    }
  }

  /**
   * @see [[loadConfigFromFiles]]
   * @return the configuration
   */
  @throws[ConfigReaderException[_]]
  def loadConfigFromFilesOrThrow[Config: ConfigReader: ClassTag](files: Traversable[Path]): Config = {
    getResultOrThrow[Config](loadConfigFromFiles[Config](files))
  }
}<|MERGE_RESOLUTION|>--- conflicted
+++ resolved
@@ -19,6 +19,9 @@
 
 package object pureconfig {
 
+  // an alias for a `Derivation` of a `ConfigReader`
+  private type DerivedConfigReader[A] = Derivation[ConfigReader[A]]
+
   // retrieves a value from a namespace, returning a failure if:
   //   - one of the parent keys doesn't exist or isn't an object;
   //   - `allowNullLeaf` is false and the leaf key doesn't exist.
@@ -48,10 +51,10 @@
 
   // loads a value from a config in a given namespace. All `loadConfig` methods _must_ use this method to get correct
   // namespace handling, both in the values to load and in the error messages.
-  private[this] def loadValue[A](conf: TypesafeConfig, namespace: String)(implicit reader: ConfigReader[A]): Either[ConfigReaderFailures, A] = {
-    getValue(conf, namespace, reader.isInstanceOf[AllowMissingKey]).right.flatMap { cv =>
-      if (namespace.isEmpty) reader.from(cv)
-      else improveFailures(reader.from(cv), namespace, ConfigValueLocation(conf.root()))
+  private[this] def loadValue[A](conf: TypesafeConfig, namespace: String)(implicit reader: DerivedConfigReader[A]): Either[ConfigReaderFailures, A] = {
+    getValue(conf, namespace, reader.value.isInstanceOf[AllowMissingKey]).right.flatMap { cv =>
+      if (namespace.isEmpty) reader.value.from(cv)
+      else improveFailures(reader.value.from(cv), namespace, ConfigValueLocation(conf.root()))
     }
   }
 
@@ -62,25 +65,8 @@
    *         `Config` from the configuration files, else a `Failure` with details on why it
    *         isn't possible
    */
-<<<<<<< HEAD
-  def loadConfig[Config](implicit reader: Derivation[ConfigReader[Config]]): Either[ConfigReaderFailures, Config] = {
-    for {
-      _ <- invalidateCaches().right
-      rawConfig <- load().right
-      config <- loadConfig[Config](rawConfig).right
-    } yield config
-  }
-
-  private[this] def getConfigSafe(conf: TypesafeConfig, namespace: String): Either[ConfigReaderFailures, TypesafeConfig] = {
-    try Right(conf.getConfig(namespace)) catch {
-      case ex: ConfigException.Missing =>
-        Left(ConfigReaderFailures(KeyNotFound(namespace, ConfigValueLocation(ex.origin()), Set.empty)))
-    }
-  }
-=======
-  def loadConfig[Config: ConfigReader]: Either[ConfigReaderFailures, Config] =
+  def loadConfig[Config: DerivedConfigReader]: Either[ConfigReaderFailures, Config] =
     loadConfig("")
->>>>>>> 8ff6de5f
 
   /**
    * Load a configuration of type `Config` from the standard configuration files
@@ -90,11 +76,7 @@
    *         `Config` from the configuration files, else a `Failure` with details on why it
    *         isn't possible
    */
-<<<<<<< HEAD
-  def loadConfig[Config](namespace: String)(implicit reader: Derivation[ConfigReader[Config]]): Either[ConfigReaderFailures, Config] = {
-=======
-  def loadConfig[Config: ConfigReader](namespace: String): Either[ConfigReaderFailures, Config] = {
->>>>>>> 8ff6de5f
+  def loadConfig[Config: DerivedConfigReader](namespace: String): Either[ConfigReaderFailures, Config] = {
     for {
       _ <- invalidateCaches().right
       rawConfig <- load().right
@@ -110,18 +92,8 @@
    *         `Config` from the configuration files, else a `Failure` with details on why it
    *         isn't possible
    */
-<<<<<<< HEAD
-  def loadConfig[Config](path: Path)(implicit reader: Derivation[ConfigReader[Config]]): Either[ConfigReaderFailures, Config] = {
-    for {
-      _ <- invalidateCaches().right
-      rawConfig <- loadFile(path).right
-      config <- loadConfig[Config](rawConfig).right
-    } yield config
-  }
-=======
-  def loadConfig[Config: ConfigReader](path: Path): Either[ConfigReaderFailures, Config] =
+  def loadConfig[Config: DerivedConfigReader](path: Path): Either[ConfigReaderFailures, Config] =
     loadConfig(path, "")
->>>>>>> 8ff6de5f
 
   /**
    * Load a configuration of type `Config` from the given file. Note that standard configuration
@@ -132,11 +104,7 @@
    *         `Config` from the configuration files, else a `Failure` with details on why it
    *         isn't possible
    */
-<<<<<<< HEAD
-  def loadConfig[Config](path: Path, namespace: String)(implicit reader: Derivation[ConfigReader[Config]]): Either[ConfigReaderFailures, Config] = {
-=======
-  def loadConfig[Config: ConfigReader](path: Path, namespace: String): Either[ConfigReaderFailures, Config] = {
->>>>>>> 8ff6de5f
+  def loadConfig[Config: DerivedConfigReader](path: Path, namespace: String): Either[ConfigReaderFailures, Config] = {
     for {
       _ <- invalidateCaches().right
       rawConfig <- loadFile(path).right
@@ -145,24 +113,12 @@
   }
 
   /** Load a configuration of type `Config` from the given `Config` */
-<<<<<<< HEAD
-  def loadConfig[Config](conf: TypesafeConfig)(implicit reader: Derivation[ConfigReader[Config]]): Either[ConfigReaderFailures, Config] =
-    reader.value.from(conf.root())
+  def loadConfig[Config: DerivedConfigReader](conf: TypesafeConfig): Either[ConfigReaderFailures, Config] =
+    loadValue(conf, "")
 
   /** Load a configuration of type `Config` from the given `Config` */
-  def loadConfig[Config](conf: TypesafeConfig, namespace: String)(implicit reader: Derivation[ConfigReader[Config]]): Either[ConfigReaderFailures, Config] = {
-    getConfigSafe(conf, namespace).right.flatMap { scopedConfig =>
-      improveFailures[Config](reader.value.from(scopedConfig.root()), namespace, ConfigValueLocation(scopedConfig.root()))
-    }
-  }
-=======
-  def loadConfig[Config: ConfigReader](conf: TypesafeConfig): Either[ConfigReaderFailures, Config] =
-    loadValue(conf, "")
-
-  /** Load a configuration of type `Config` from the given `Config` */
-  def loadConfig[Config: ConfigReader](conf: TypesafeConfig, namespace: String): Either[ConfigReaderFailures, Config] =
+  def loadConfig[Config: DerivedConfigReader](conf: TypesafeConfig, namespace: String): Either[ConfigReaderFailures, Config] =
     loadValue(conf, namespace)
->>>>>>> 8ff6de5f
 
   /**
    * Load a configuration of type `Config` from the given `Config`, falling back to the default configuration
@@ -172,18 +128,8 @@
    *         `Config` from the configuration files, else a `Failure` with details on why it
    *         isn't possible
    */
-<<<<<<< HEAD
-  def loadConfigWithFallback[Config](conf: TypesafeConfig)(implicit reader: Derivation[ConfigReader[Config]]): Either[ConfigReaderFailures, Config] = {
-    for {
-      _ <- invalidateCaches().right
-      rawConfig <- load().right
-      config <- loadConfig[Config](conf.withFallback(rawConfig)).right
-    } yield config
-  }
-=======
-  def loadConfigWithFallback[Config: ConfigReader](conf: TypesafeConfig): Either[ConfigReaderFailures, Config] =
+  def loadConfigWithFallback[Config: DerivedConfigReader](conf: TypesafeConfig): Either[ConfigReaderFailures, Config] =
     loadConfigWithFallback(conf, "")
->>>>>>> 8ff6de5f
 
   /**
    * Load a configuration of type `Config` from the given `Config`, falling back to the default configuration
@@ -194,11 +140,7 @@
    *         `Config` from the configuration files, else a `Failure` with details on why it
    *         isn't possible
    */
-<<<<<<< HEAD
-  def loadConfigWithFallback[Config](conf: TypesafeConfig, namespace: String)(implicit reader: Derivation[ConfigReader[Config]]): Either[ConfigReaderFailures, Config] = {
-=======
-  def loadConfigWithFallback[Config: ConfigReader](conf: TypesafeConfig, namespace: String): Either[ConfigReaderFailures, Config] = {
->>>>>>> 8ff6de5f
+  def loadConfigWithFallback[Config: DerivedConfigReader](conf: TypesafeConfig, namespace: String): Either[ConfigReaderFailures, Config] = {
     for {
       _ <- invalidateCaches().right
       rawConfig <- load().right
@@ -219,11 +161,7 @@
    * @return the configuration
    */
   @throws[ConfigReaderException[_]]
-<<<<<<< HEAD
-  def loadConfigOrThrow[Config](implicit reader: Derivation[ConfigReader[Config]], ct: ClassTag[Config]): Config = {
-=======
-  def loadConfigOrThrow[Config: ConfigReader: ClassTag]: Config = {
->>>>>>> 8ff6de5f
+  def loadConfigOrThrow[Config: DerivedConfigReader: ClassTag]: Config = {
     getResultOrThrow(loadConfig[Config])
   }
 
@@ -234,11 +172,7 @@
    * @return the configuration
    */
   @throws[ConfigReaderException[_]]
-<<<<<<< HEAD
-  def loadConfigOrThrow[Config](namespace: String)(implicit reader: Derivation[ConfigReader[Config]], ct: ClassTag[Config]): Config = {
-=======
-  def loadConfigOrThrow[Config: ConfigReader: ClassTag](namespace: String): Config = {
->>>>>>> 8ff6de5f
+  def loadConfigOrThrow[Config: DerivedConfigReader: ClassTag](namespace: String): Config = {
     getResultOrThrow(loadConfig[Config](namespace))
   }
 
@@ -249,11 +183,7 @@
    * @return the configuration
    */
   @throws[ConfigReaderException[_]]
-<<<<<<< HEAD
-  def loadConfigOrThrow[Config](path: Path)(implicit reader: Derivation[ConfigReader[Config]], ct: ClassTag[Config]): Config = {
-=======
-  def loadConfigOrThrow[Config: ConfigReader: ClassTag](path: Path): Config = {
->>>>>>> 8ff6de5f
+  def loadConfigOrThrow[Config: DerivedConfigReader: ClassTag](path: Path): Config = {
     getResultOrThrow(loadConfig[Config](path))
   }
 
@@ -265,11 +195,7 @@
    * @return the configuration
    */
   @throws[ConfigReaderException[_]]
-<<<<<<< HEAD
-  def loadConfigOrThrow[Config](path: Path, namespace: String)(implicit reader: Derivation[ConfigReader[Config]], ct: ClassTag[Config]): Config = {
-=======
-  def loadConfigOrThrow[Config: ConfigReader: ClassTag](path: Path, namespace: String): Config = {
->>>>>>> 8ff6de5f
+  def loadConfigOrThrow[Config: DerivedConfigReader: ClassTag](path: Path, namespace: String): Config = {
     getResultOrThrow(loadConfig[Config](path, namespace))
   }
 
@@ -280,11 +206,7 @@
    * @return the configuration
    */
   @throws[ConfigReaderException[_]]
-<<<<<<< HEAD
-  def loadConfigOrThrow[Config](conf: TypesafeConfig)(implicit reader: Derivation[ConfigReader[Config]], ct: ClassTag[Config]): Config = {
-=======
-  def loadConfigOrThrow[Config: ConfigReader: ClassTag](conf: TypesafeConfig): Config = {
->>>>>>> 8ff6de5f
+  def loadConfigOrThrow[Config: DerivedConfigReader: ClassTag](conf: TypesafeConfig): Config = {
     getResultOrThrow(loadConfig[Config](conf))
   }
 
@@ -296,11 +218,7 @@
    * @return the configuration
    */
   @throws[ConfigReaderException[_]]
-<<<<<<< HEAD
-  def loadConfigOrThrow[Config](conf: TypesafeConfig, namespace: String)(implicit reader: Derivation[ConfigReader[Config]], ct: ClassTag[Config]): Config = {
-=======
-  def loadConfigOrThrow[Config: ConfigReader: ClassTag](conf: TypesafeConfig, namespace: String): Config = {
->>>>>>> 8ff6de5f
+  def loadConfigOrThrow[Config: DerivedConfigReader: ClassTag](conf: TypesafeConfig, namespace: String): Config = {
     getResultOrThrow(loadConfig[Config](conf, namespace))
   }
 
@@ -311,11 +229,7 @@
    * @return the configuration
    */
   @throws[ConfigReaderException[_]]
-<<<<<<< HEAD
-  def loadConfigWithFallbackOrThrow[Config](conf: TypesafeConfig)(implicit reader: Derivation[ConfigReader[Config]], ct: ClassTag[Config]): Config = {
-=======
-  def loadConfigWithFallbackOrThrow[Config: ConfigReader: ClassTag](conf: TypesafeConfig): Config = {
->>>>>>> 8ff6de5f
+  def loadConfigWithFallbackOrThrow[Config: DerivedConfigReader: ClassTag](conf: TypesafeConfig): Config = {
     getResultOrThrow(loadConfigWithFallback[Config](conf))
   }
 
@@ -327,11 +241,7 @@
    * @return the configuration
    */
   @throws[ConfigReaderException[_]]
-<<<<<<< HEAD
-  def loadConfigWithFallbackOrThrow[Config](conf: TypesafeConfig, namespace: String)(implicit reader: Derivation[ConfigReader[Config]], ct: ClassTag[Config]): Config = {
-=======
-  def loadConfigWithFallbackOrThrow[Config: ConfigReader: ClassTag](conf: TypesafeConfig, namespace: String): Config = {
->>>>>>> 8ff6de5f
+  def loadConfigWithFallbackOrThrow[Config: DerivedConfigReader: ClassTag](conf: TypesafeConfig, namespace: String): Config = {
     getResultOrThrow(loadConfigWithFallback[Config](conf, namespace))
   }
 
@@ -376,7 +286,7 @@
    *
    * @param files Files ordered in decreasing priority containing part or all of a `Config`. Must not be empty.
    */
-  def loadConfigFromFiles[Config: ConfigReader](files: Traversable[Path]): Either[ConfigReaderFailures, Config] = {
+  def loadConfigFromFiles[Config: DerivedConfigReader](files: Traversable[Path]): Either[ConfigReaderFailures, Config] = {
     if (files.isEmpty) {
       ConfigConvert.failWithThrowable[Config](new IllegalArgumentException("The config files to load must not be empty."))(None)
     } else {
@@ -396,7 +306,7 @@
    * @return the configuration
    */
   @throws[ConfigReaderException[_]]
-  def loadConfigFromFilesOrThrow[Config: ConfigReader: ClassTag](files: Traversable[Path]): Config = {
+  def loadConfigFromFilesOrThrow[Config: DerivedConfigReader: ClassTag](files: Traversable[Path]): Config = {
     getResultOrThrow[Config](loadConfigFromFiles[Config](files))
   }
 }